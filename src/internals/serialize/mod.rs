//! Contains types required to serialize and deserialize a world via the serde library.

use std::{collections::HashMap, hash::Hash, marker::PhantomData, sync::Arc};

use de::{WorldDeserializer, WorldVisitor};
use id::{Canon, EntitySerializer};
use ser::WorldSerializer;
use serde::{de::DeserializeSeed, Serializer};

use crate::{
    internals::{
        storage::{
            archetype::{ArchetypeIndex, EntityLayout},
            component::{Component, ComponentTypeId},
            UnknownComponentStorage,
        },
        world::World,
    },
    storage::UnknownComponentWriter,
};
<<<<<<< HEAD
=======
use de::{WorldDeserializer, WorldVisitor};
use id::EntitySerializer;
use ser::WorldSerializer;
use serde::{de::DeserializeSeed, Serializer};
use std::{collections::HashMap, hash::Hash, marker::PhantomData};
>>>>>>> 27151ca1

pub mod archetypes;
pub mod de;
mod entities;
pub mod id;
pub mod ser;

/// A (de)serializable type which can represent a component type in a serialized world.
///
/// This trait has a blanket impl for all applicable types.
pub trait TypeKey:
    serde::Serialize + for<'de> serde::Deserialize<'de> + Ord + Clone + Hash
{
}

impl<T> TypeKey for T where
    T: serde::Serialize + for<'de> serde::Deserialize<'de> + Ord + Clone + Hash
{
}
/// A [`TypeKey`] which can construct itself for a given type T.
pub trait AutoTypeKey<T: Component>: TypeKey {
    /// Constructs the type key for component type `T`.
    fn new() -> Self;
}

type SerializeFn = fn(*const u8, &mut dyn FnMut(&dyn erased_serde::Serialize));
type SerializeSliceFn =
    fn(&dyn UnknownComponentStorage, ArchetypeIndex, &mut dyn FnMut(&dyn erased_serde::Serialize));
type DeserializeSliceFn = fn(
    UnknownComponentWriter,
    &mut dyn erased_serde::Deserializer,
) -> Result<(), erased_serde::Error>;
type DeserializeSingleBoxedFn =
    fn(&mut dyn erased_serde::Deserializer) -> Result<Box<[u8]>, erased_serde::Error>;

#[derive(Copy, Clone)]
/// An error type describing what to do when a component type is unrecognized.
pub enum UnknownType {
    /// Ignore the component.
    Ignore,
    /// Abort (de)serialization wwith an error.
    Error,
}

/// A world (de)serializer which describes how to (de)serialize the component types in a world.
///
/// The type parameter `T` represents the key used in the serialized output to identify each
/// component type. The type keys used must uniquely identify each component type, and be stable
/// between recompiles.
///
/// See the [legion_typeuuid crate](https://github.com/TomGillen/legion_typeuuid) for an example
/// of a type key which is stable between compiles.
pub struct Registry<T>
where
    T: TypeKey,
{
    _phantom_t: PhantomData<T>,
    missing: UnknownType,
    serialize_fns: HashMap<
        ComponentTypeId,
        (
            T,
            SerializeSliceFn,
            SerializeFn,
            DeserializeSliceFn,
            DeserializeSingleBoxedFn,
        ),
    >,
    constructors: HashMap<T, (ComponentTypeId, fn(&mut EntityLayout))>,
}

impl<T> Registry<T>
where
    T: TypeKey,
{
    /// Constructs a new registry.
    pub fn new() -> Self {
        Self {
            missing: UnknownType::Error,
            serialize_fns: HashMap::new(),
            constructors: HashMap::new(),
            _phantom_t: PhantomData,
        }
    }

    /// Sets the behavior to use when a component type is unknown.
    pub fn on_unknown(&mut self, unknown: UnknownType) {
        self.missing = unknown;
    }

    /// Registers a component type and its key with the registry.
    pub fn register<C: Component + serde::Serialize + for<'de> serde::Deserialize<'de>>(
        &mut self,
        mapped_type_id: T,
    ) {
        let type_id = ComponentTypeId::of::<C>();
        let serialize_slice_fn =
            |storage: &dyn UnknownComponentStorage,
             archetype,
             serialize: &mut dyn FnMut(&dyn erased_serde::Serialize)| unsafe {
                let (ptr, len) = storage.get_raw(archetype).unwrap();
                let slice = std::slice::from_raw_parts(ptr as *const C, len);
                (serialize)(&slice);
            };
        let serialize_fn = |ptr, serialize: &mut dyn FnMut(&dyn erased_serde::Serialize)| {
            let component = unsafe { &*(ptr as *const C) };
            (serialize)(component);
        };
        let deserialize_slice_fn =
            |storage: UnknownComponentWriter, deserializer: &mut dyn erased_serde::Deserializer| {
                // todo avoid temp vec
                ComponentSeq::<C> {
                    storage,
                    _phantom: PhantomData,
                }
                .deserialize(deserializer)?;
                Ok(())
            };
        let deserialize_single_boxed_fn = |deserializer: &mut dyn erased_serde::Deserializer| {
            let component = erased_serde::deserialize::<C>(deserializer)?;
            unsafe {
                let vec = std::slice::from_raw_parts(
                    &component as *const C as *const u8,
                    std::mem::size_of::<C>(),
                )
                .to_vec();
                std::mem::forget(component);
                Ok(vec.into_boxed_slice())
            }
        };
        let constructor_fn = |layout: &mut EntityLayout| layout.register_component::<C>();
        self.serialize_fns.insert(
            type_id,
            (
                mapped_type_id.clone(),
                serialize_slice_fn,
                serialize_fn,
                deserialize_slice_fn,
                deserialize_single_boxed_fn,
            ),
        );
        self.constructors
            .insert(mapped_type_id, (type_id, constructor_fn));
    }

    /// Registers a component type and its key with the registry.
    pub fn register_auto_mapped<
        C: Component + serde::Serialize + for<'de> serde::Deserialize<'de>,
    >(
        &mut self,
    ) where
        T: AutoTypeKey<C>,
    {
        self.register::<C>(<T as AutoTypeKey<C>>::new())
    }

    /// Constructs a serde::DeserializeSeed which will deserialize into an existing world.
    pub fn as_deserialize_into_world<'a, E: EntitySerializer>(
        &'a self,
        world: &'a mut World,
        entity_serializer: &'a E,
    ) -> DeserializeIntoWorld<'a, Self, E> {
        DeserializeIntoWorld {
            world,
            world_deserializer: self,
            entity_serializer,
        }
    }

    /// Constructs a serde::DeserializeSeed which will deserialize into a new world.
    pub fn as_deserialize<'a, E: EntitySerializer>(
        &'a self,
        entity_serializer: &'a E,
    ) -> DeserializeNewWorld<'a, Self, E> {
        DeserializeNewWorld {
            world_deserializer: self,
            entity_serializer,
        }
    }
}

impl<T> Default for Registry<T>
where
    T: TypeKey,
{
    #[inline]
    fn default() -> Self {
        Self::new()
    }
}

impl<T> WorldSerializer for Registry<T>
where
    T: TypeKey,
{
    type TypeId = T;

    unsafe fn serialize_component<Ser: Serializer>(
        &self,
        ty: ComponentTypeId,
        ptr: *const u8,
        serializer: Ser,
    ) -> Result<Ser::Ok, Ser::Error> {
        if let Some((_, _, serialize_fn, _, _)) = self.serialize_fns.get(&ty) {
            let mut serializer = Some(serializer);
            let mut result = None;
            let result_ref = &mut result;
            (serialize_fn)(ptr, &mut move |serializable| {
                *result_ref = Some(erased_serde::serialize(
                    serializable,
                    serializer
                        .take()
                        .expect("serialize can only be called once"),
                ));
            });
            result.unwrap()
        } else {
            panic!();
        }
    }

    fn map_id(&self, type_id: ComponentTypeId) -> Result<Self::TypeId, UnknownType> {
        if let Some(type_id) = self
            .serialize_fns
            .get(&type_id)
            .map(|(type_id, _, _, _, _)| type_id.clone())
        {
            Ok(type_id)
        } else {
            Err(self.missing)
        }
    }

    unsafe fn serialize_component_slice<Ser: Serializer>(
        &self,
        ty: ComponentTypeId,
        storage: &dyn UnknownComponentStorage,
        archetype: ArchetypeIndex,
        serializer: Ser,
    ) -> Result<Ser::Ok, Ser::Error> {
        if let Some((_, serialize_fn, _, _, _)) = self.serialize_fns.get(&ty) {
            let mut serializer = Some(serializer);
            let mut result = None;
            let result_ref = &mut result;
            (serialize_fn)(storage, archetype, &mut move |serializable| {
                *result_ref = Some(erased_serde::serialize(
                    serializable,
                    serializer
                        .take()
                        .expect("serialize can only be called once"),
                ));
            });
            result.unwrap()
        } else {
            panic!();
        }
    }
}

impl<T> WorldDeserializer for Registry<T>
where
    T: TypeKey,
{
    type TypeId = T;

    fn unmap_id(&self, type_id: &Self::TypeId) -> Result<ComponentTypeId, UnknownType> {
        if let Some(type_id) = self.constructors.get(type_id).map(|(id, _)| *id) {
            Ok(type_id)
        } else {
            Err(self.missing)
        }
    }

    fn register_component(&self, type_id: Self::TypeId, layout: &mut EntityLayout) {
        if let Some((_, constructor)) = self.constructors.get(&type_id) {
            (constructor)(layout);
        }
    }

    fn deserialize_component_slice<'a, 'de, D: serde::Deserializer<'de>>(
        &self,
        type_id: ComponentTypeId,
        storage: UnknownComponentWriter<'a>,
        deserializer: D,
    ) -> Result<(), D::Error> {
        if let Some((_, _, _, deserialize, _)) = self.serialize_fns.get(&type_id) {
            use serde::de::Error;
            let mut deserializer = erased_serde::Deserializer::erase(deserializer);
            (deserialize)(storage, &mut deserializer).map_err(D::Error::custom)
        } else {
            //Err(D::Error::custom("unrecognized component type"))
            panic!()
        }
    }

    fn deserialize_component<'de, D: serde::Deserializer<'de>>(
        &self,
        type_id: ComponentTypeId,
        deserializer: D,
    ) -> Result<Box<[u8]>, D::Error> {
        if let Some((_, _, _, _, deserialize)) = self.serialize_fns.get(&type_id) {
            use serde::de::Error;
            let mut deserializer = erased_serde::Deserializer::erase(deserializer);
            (deserialize)(&mut deserializer).map_err(D::Error::custom)
        } else {
            //Err(D::Error::custom("unrecognized component type"))
            panic!()
        }
    }
}

struct ComponentSeq<'a, T: Component> {
    storage: UnknownComponentWriter<'a>,
    _phantom: PhantomData<T>,
}

impl<'a, 'de, T: Component + for<'b> serde::de::Deserialize<'b>> serde::de::DeserializeSeed<'de>
    for ComponentSeq<'a, T>
{
    type Value = ();

    fn deserialize<D>(self, deserializer: D) -> Result<Self::Value, D::Error>
    where
        D: serde::de::Deserializer<'de>,
    {
        struct SeqVisitor<'b, C: Component + for<'c> serde::de::Deserialize<'c>> {
            storage: UnknownComponentWriter<'b>,
            _phantom: PhantomData<C>,
        }

        impl<'b, 'de, C: Component + for<'c> serde::de::Deserialize<'c>> serde::de::Visitor<'de>
            for SeqVisitor<'b, C>
        {
            type Value = ();

            fn expecting(&self, formatter: &mut std::fmt::Formatter) -> std::fmt::Result {
                formatter.write_str("component seq")
            }

            fn visit_seq<V>(mut self, mut seq: V) -> Result<Self::Value, V::Error>
            where
                V: serde::de::SeqAccess<'de>,
            {
                if let Some(len) = seq.size_hint() {
                    self.storage.ensure_capacity(len);
                }

                while let Some(component) = seq.next_element::<C>()? {
                    unsafe {
                        let ptr = &component as *const C as *const u8;
                        self.storage.extend_memcopy_raw(ptr, 1);
                        std::mem::forget(component)
                    }
                }
                Ok(())
            }
        }

        deserializer.deserialize_seq(SeqVisitor::<T> {
            storage: self.storage,
            _phantom: PhantomData,
        })
    }
}

/// Wraps a [`WorldDeserializer`] and a world and implements `serde::DeserializeSeed`
/// for deserializing into the world.
pub struct DeserializeIntoWorld<'a, W: WorldDeserializer, E: EntitySerializer> {
    /// The [World](../world/struct.World.html) to deserialize into.
    pub world: &'a mut World,
    /// The [WorldDeserializer](trait.WorldDeserializer.html) to use.
    pub world_deserializer: &'a W,
    /// The [EntitySerializer](trait.EntitySerializer.html) to use.
    pub entity_serializer: &'a E,
}

impl<'a, 'de, W: WorldDeserializer, E: EntitySerializer> DeserializeSeed<'de>
    for DeserializeIntoWorld<'a, W, E>
{
    type Value = ();

    fn deserialize<D>(self, deserializer: D) -> Result<Self::Value, D::Error>
    where
        D: serde::Deserializer<'de>,
    {
        deserializer.deserialize_map(WorldVisitor {
            world: self.world,
            world_deserializer: self.world_deserializer,
            entity_serializer: self.entity_serializer,
        })
    }
}

/// Wraps a [`WorldDeserializer`] and a world and implements `serde::DeserializeSeed`
/// for deserializing into a new world.
pub struct DeserializeNewWorld<'a, W: WorldDeserializer, E: EntitySerializer> {
    /// The [WorldDeserializer](trait.WorldDeserializer.html) to use.
    pub world_deserializer: &'a W,
    /// The [EntitySerializer](trait.EntitySerializer.html) to use.
    pub entity_serializer: &'a E,
}

impl<'a, 'de, W: WorldDeserializer, E: EntitySerializer> DeserializeSeed<'de>
    for DeserializeNewWorld<'a, W, E>
{
    type Value = World;

    fn deserialize<D>(self, deserializer: D) -> Result<Self::Value, D::Error>
    where
        D: serde::Deserializer<'de>,
    {
        let mut world = World::default();
        DeserializeIntoWorld {
            world: &mut world,
            world_deserializer: self.world_deserializer,
            entity_serializer: self.entity_serializer,
        }
        .deserialize(deserializer)?;
        Ok(world)
    }
}

#[derive(serde::Serialize, serde::Deserialize)]
#[serde(rename_all = "lowercase")]
enum WorldField {
    Packed,
    Entities,
}

#[cfg(test)]
mod test {
    use super::Registry;
    use crate::internals::{
        entity::Entity,
        query::filter::filter_fns::any,
        serialize::id::{set_entity_serializer, Canon},
        world::{EntityStore, World},
    };

    #[test]
    fn serialize_json() {
        let mut world = World::default();

        let entity = world.extend(vec![
            (1usize, false, 1isize),
            (2usize, false, 2isize),
            (3usize, false, 3isize),
            (4usize, false, 4isize),
        ])[0];

        #[derive(serde::Serialize, serde::Deserialize)]
        struct EntityRef(Entity);

        let with_ref = world.extend(vec![
            (5usize, 5isize, EntityRef(entity)),
            (6usize, 6isize, EntityRef(entity)),
            (7usize, 7isize, EntityRef(entity)),
            (8usize, 8isize, EntityRef(entity)),
        ])[0];

        let entity_serializer = Canon::default();
        let mut registry = Registry::<String>::default();
        registry.register::<usize>("usize".to_string());
        registry.register::<bool>("bool".to_string());
        registry.register::<isize>("isize".to_string());
        registry.register::<EntityRef>("entity_ref".to_string());

        let json =
            serde_json::to_value(&world.as_serializable(any(), &registry, &entity_serializer))
                .unwrap();
        println!("{:#}", json);

        use serde::de::DeserializeSeed;
        let world: World = registry
            .as_deserialize(&entity_serializer)
            .deserialize(json)
            .unwrap();
        let entry = world.entry_ref(entity).unwrap();
        assert_eq!(entry.get_component::<usize>().unwrap(), &1usize);
        assert_eq!(entry.get_component::<bool>().unwrap(), &false);
        assert_eq!(entry.get_component::<isize>().unwrap(), &1isize);
        assert_eq!(
            world
                .entry_ref(with_ref)
                .unwrap()
                .get_component::<EntityRef>()
                .unwrap()
                .0,
            entity
        );

        assert_eq!(8, world.len());
    }

    #[test]
    fn serialize_bincode() {
        let mut world = World::default();

        let entity = world.extend(vec![
            (1usize, false, 1isize),
            (2usize, false, 2isize),
            (3usize, false, 3isize),
            (4usize, false, 4isize),
        ])[0];

        world.extend(vec![
            (5usize, 5isize),
            (6usize, 6isize),
            (7usize, 7isize),
            (8usize, 8isize),
        ]);

        let entity_serializer = Canon::default();
        let mut registry = Registry::<i32>::default();
        registry.register::<usize>(1);
        registry.register::<bool>(2);
        registry.register::<isize>(3);

        let encoded =
            bincode::serialize(&world.as_serializable(any(), &registry, &entity_serializer))
                .unwrap();

        use bincode::config::Options;
        use serde::de::DeserializeSeed;
        let mut deserializer = bincode::de::Deserializer::from_slice(
            &encoded[..],
            bincode::config::DefaultOptions::new()
                .with_fixint_encoding()
                .allow_trailing_bytes(),
        );
        let world: World = registry
            .as_deserialize(&entity_serializer)
            .deserialize(&mut deserializer)
            .unwrap();
        let entity = world.entry_ref(entity).unwrap();
        assert_eq!(entity.get_component::<usize>().unwrap(), &1usize);
        assert_eq!(entity.get_component::<bool>().unwrap(), &false);
        assert_eq!(entity.get_component::<isize>().unwrap(), &1isize);

        assert_eq!(8, world.len());
    }

    #[test]
    fn run_as_context_panic() {
        std::panic::catch_unwind(|| {
            let entity_serializer = Canon::default();
            set_entity_serializer(&entity_serializer, || panic!());
        })
        .unwrap_err();

        // run the serialize_bincode test again
        serialize_bincode();
    }

    #[test]
    fn serialize_json_external_canon() {
        let mut world1 = World::default();

        let entity = world1.extend(vec![
            (1usize, false, 1isize),
            (2usize, false, 2isize),
            (3usize, false, 3isize),
            (4usize, false, 4isize),
        ])[0];

        #[derive(serde::Serialize, serde::Deserialize)]
        struct EntityRef(Entity);

        let with_ref = world1.extend(vec![
            (5usize, 5isize, EntityRef(entity)),
            (6usize, 6isize, EntityRef(entity)),
            (7usize, 7isize, EntityRef(entity)),
            (8usize, 8isize, EntityRef(entity)),
        ])[0];

        let entity_serializer = Canon::default();
        let mut registry = Registry::<String>::new();
        registry.register::<usize>("usize".to_string());
        registry.register::<bool>("bool".to_string());
        registry.register::<isize>("isize".to_string());
        registry.register::<EntityRef>("entity_ref".to_string());

        let json =
            serde_json::to_value(&world1.as_serializable(any(), &registry, &entity_serializer))
                .unwrap();
        println!("{:#}", json);

        let entityname = entity_serializer.get_name(entity).unwrap();
        assert_eq!(entity_serializer.get_id(&entityname).unwrap(), entity);

        use serde::de::DeserializeSeed;
        let world2: World = registry
            .as_deserialize(&entity_serializer)
            .deserialize(json)
            .unwrap();
        let entry = world2.entry_ref(entity).unwrap();
        assert_eq!(entry.get_component::<usize>().unwrap(), &1usize);
        assert_eq!(entry.get_component::<bool>().unwrap(), &false);
        assert_eq!(entry.get_component::<isize>().unwrap(), &1isize);
        assert_eq!(
            world2
                .entry_ref(with_ref)
                .unwrap()
                .get_component::<EntityRef>()
                .unwrap()
                .0,
            entity
        );

        assert_eq!(8, world2.len());
    }
}<|MERGE_RESOLUTION|>--- conflicted
+++ resolved
@@ -1,9 +1,9 @@
 //! Contains types required to serialize and deserialize a world via the serde library.
 
-use std::{collections::HashMap, hash::Hash, marker::PhantomData, sync::Arc};
+use std::{collections::HashMap, hash::Hash, marker::PhantomData};
 
 use de::{WorldDeserializer, WorldVisitor};
-use id::{Canon, EntitySerializer};
+use id::EntitySerializer;
 use ser::WorldSerializer;
 use serde::{de::DeserializeSeed, Serializer};
 
@@ -18,14 +18,6 @@
     },
     storage::UnknownComponentWriter,
 };
-<<<<<<< HEAD
-=======
-use de::{WorldDeserializer, WorldVisitor};
-use id::EntitySerializer;
-use ser::WorldSerializer;
-use serde::{de::DeserializeSeed, Serializer};
-use std::{collections::HashMap, hash::Hash, marker::PhantomData};
->>>>>>> 27151ca1
 
 pub mod archetypes;
 pub mod de;
